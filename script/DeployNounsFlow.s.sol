// SPDX-License-Identifier: GPL-3.0-or-later
pragma solidity ^0.8.28;

import { DeployScript } from "./DeployScript.s.sol";
import { NounsFlow } from "../src/NounsFlow.sol";
import { ERC20VotesMintable } from "../src/ERC20VotesMintable.sol";
import { RewardPool } from "../src/RewardPool.sol";
import { TCRFactory } from "../src/tcr/TCRFactory.sol";
import { FlowTCR } from "../src/tcr/FlowTCR.sol";
import { IFlow } from "../src/interfaces/IFlow.sol";
import { FlowTypes } from "../src/storage/FlowStorage.sol";
import { ERC1967Proxy } from "@openzeppelin/contracts/proxy/ERC1967/ERC1967Proxy.sol";
import { TokenVerifier } from "../src/state-proof/TokenVerifier.sol";
import { GeneralizedTCRStorageV1 } from "../src/tcr/storage/GeneralizedTCRStorageV1.sol";
import { IArbitrator } from "../src/tcr/interfaces/IArbitrator.sol";
import { ITCRFactory } from "../src/tcr/interfaces/ITCRFactory.sol";
import { IERC20 } from "@openzeppelin/contracts/token/ERC20/IERC20.sol";
import { IManagedFlow } from "../src/interfaces/IManagedFlow.sol";
import { IFlowTCR } from "../src/tcr/interfaces/IGeneralizedTCR.sol";
import { INounsFlow } from "../src/interfaces/IFlow.sol";
import { IRewardPool } from "../src/interfaces/IRewardPool.sol";
import { IERC20VotesMintable } from "../src/interfaces/IERC20VotesMintable.sol";
import { ERC20VotesArbitrator } from "../src/tcr/ERC20VotesArbitrator.sol";
import { IERC20VotesArbitrator } from "../src/tcr/interfaces/IERC20VotesArbitrator.sol";
import { TokenEmitter } from "../src/TokenEmitter.sol";
import { ITokenEmitter } from "../src/interfaces/ITokenEmitter.sol";
import { ISuperToken } from "@superfluid-finance/ethereum-contracts/contracts/interfaces/superfluid/ISuperToken.sol";
import { IChainalysisSanctionsList } from "../src/interfaces/external/chainalysis/IChainalysisSanctionsList.sol";

contract DeployNounsFlow is DeployScript {
    address public nounsFlow;
    address public tokenVerifier;
    address public nounsFlowImplementation;

    address public erc20Arbitrator;
    address public erc20ArbitratorImplementation;

    address public erc20Mintable;
    address public erc20MintableImplementation;

    address public flowTCR;
    address public flowTCRImplementation;

    address public rewardPool;
    address public rewardPoolImplementation;

    address public tcrFactory;
    address public tcrFactoryImplementation;

    address public tokenEmitter;
    address public tokenEmitterImplementation;

    function deploy() internal override {
        address initialOwner = vm.envAddress("INITIAL_OWNER");
        address tokenAddress = vm.envAddress("TOKEN_ADDRESS");
        address superToken = vm.envAddress("SUPER_TOKEN");
        address parent = vm.envAddress("PARENT");
        uint256 tokenVoteWeight = vm.envUint("TOKEN_VOTE_WEIGHT");
        uint32 baselinePoolFlowRatePercent = uint32(vm.envUint("BASELINE_POOL_FLOW_RATE_PERCENT"));
        uint32 managerRewardPoolFlowRatePercent = uint32(vm.envUint("REWARDS_POOL_FLOW_RATE_PERCENT"));

        // New parameters from vm.env
        uint256 submissionBaseDeposit = vm.envUint("SUBMISSION_BASE_DEPOSIT");
        uint256 removalBaseDeposit = vm.envUint("REMOVAL_BASE_DEPOSIT");
        uint256 submissionChallengeBaseDeposit = vm.envUint("SUBMISSION_CHALLENGE_BASE_DEPOSIT");
        uint256 removalChallengeBaseDeposit = vm.envUint("REMOVAL_CHALLENGE_BASE_DEPOSIT");
        uint256 challengePeriodDuration = vm.envUint("CHALLENGE_PERIOD_DURATION");
        uint256 votingPeriod = vm.envUint("VOTING_PERIOD");
        uint256 votingDelay = vm.envUint("VOTING_DELAY");
        uint256 revealPeriod = vm.envUint("REVEAL_PERIOD");
        uint256 arbitrationCost = vm.envUint("ARBITRATION_COST");
        address WETH = vm.envAddress("WETH");
        int256 curveSteepness = int256(vm.envUint("CURVE_STEEPNESS"));
        int256 basePrice = int256(vm.envUint("BASE_PRICE"));
        int256 maxPriceIncrease = int256(vm.envUint("MAX_PRICE_INCREASE"));
        int256 supplyOffset = -1 * int256(vm.envUint("SUPPLY_OFFSET")); // note - multiply by -1 here since we want to move the graph right
        address protocolRewards = vm.envAddress("PROTOCOL_REWARDS");
        address protocolFeeRecipient = vm.envAddress("PROTOCOL_FEE_RECIPIENT");
        address founderRewardAddress = vm.envAddress("FOUNDER_REWARD_ADDRESS");
        uint256 founderRewardDuration = vm.envUint("FOUNDER_REWARD_DURATION");
        int256 priceDecayPercent = int256(vm.envUint("PRICE_DECAY_PERCENT"));
        int256 perTimeUnit = int256(vm.envUint("PER_TIME_UNIT"));
<<<<<<< HEAD
        address sanctionsOracle = vm.envAddress("SANCTIONS_ORACLE");
=======
        uint32 bonusPoolQuorumBps = uint32(vm.envUint("BONUS_POOL_QUORUM_BPS"));
>>>>>>> 4a806150

        // Deploy NounsFlow implementation
        NounsFlow nounsFlowImpl = new NounsFlow();
        nounsFlowImplementation = address(nounsFlowImpl);
        nounsFlow = address(new ERC1967Proxy(address(nounsFlowImpl), ""));

        // Deploy TCRFactory implementation
        TCRFactory tcrFactoryImpl = new TCRFactory();
        tcrFactoryImplementation = address(tcrFactoryImpl);
        tcrFactory = address(new ERC1967Proxy(address(tcrFactoryImpl), ""));

        // Deploy ERC20VotesMintable implementation
        ERC20VotesMintable erc20MintableImpl = new ERC20VotesMintable();
        erc20MintableImplementation = address(erc20MintableImpl);
        erc20Mintable = address(new ERC1967Proxy(address(erc20MintableImpl), ""));

        // Deploy ERC20Arbitrator implementation
        ERC20VotesArbitrator erc20ArbitratorImpl = new ERC20VotesArbitrator();
        erc20ArbitratorImplementation = address(erc20ArbitratorImpl);
        erc20Arbitrator = address(new ERC1967Proxy(address(erc20ArbitratorImpl), ""));

        // Deploy RewardPool implementation
        RewardPool rewardPoolImpl = new RewardPool();
        rewardPoolImplementation = address(rewardPoolImpl);
        rewardPool = address(new ERC1967Proxy(address(rewardPoolImpl), ""));

        // Deploy FlowTCR implementation
        FlowTCR flowTCRImpl = new FlowTCR();
        flowTCRImplementation = address(flowTCRImpl);
        flowTCR = address(new ERC1967Proxy(address(flowTCRImpl), ""));

        // Deploy TokenEmitter
        TokenEmitter tokenEmitterImpl = new TokenEmitter(protocolRewards, protocolFeeRecipient);
        tokenEmitterImplementation = address(tokenEmitterImpl);
        tokenEmitter = address(new ERC1967Proxy(address(tokenEmitterImpl), ""));

        // Deploy TokenVerifier
        TokenVerifier verifier = new TokenVerifier(tokenAddress);
        tokenVerifier = address(verifier);

        ITokenEmitter(tokenEmitter).initialize({
            initialOwner: initialOwner,
            erc20: erc20Mintable,
            weth: address(WETH),
            curveSteepness: curveSteepness,
            basePrice: basePrice,
            maxPriceIncrease: maxPriceIncrease,
            supplyOffset: supplyOffset,
            priceDecayPercent: priceDecayPercent,
            perTimeUnit: perTimeUnit,
            founderRewardAddress: founderRewardAddress,
            founderRewardDuration: founderRewardDuration
        });

        // Prepare initialization data
        INounsFlow(nounsFlow).initialize({
            initialOwner: initialOwner,
            verifier: tokenVerifier,
            superToken: superToken,
            flowImpl: address(nounsFlowImpl),
            manager: flowTCR,
            managerRewardPool: rewardPool,
            parent: parent,
            flowParams: IFlow.FlowParams({
                tokenVoteWeight: tokenVoteWeight,
                baselinePoolFlowRatePercent: baselinePoolFlowRatePercent,
                managerRewardPoolFlowRatePercent: managerRewardPoolFlowRatePercent,
                bonusPoolQuorumBps: bonusPoolQuorumBps
            }),
            metadata: FlowTypes.RecipientMetadata({
                title: "Nouns Flow",
                description: "An MVP of the Nouns Flow. Built by rocketman21.eth and wojci.eth",
                image: "ipfs://QmfZMtW2vDcdfH3TZdNAbMNm4Z1y16QHjuFwf8ff2NANAt",
                tagline: "Earn a salary with Nouns.",
                url: "https://flows.wtf"
            }),
            sanctionsOracle: IChainalysisSanctionsList(sanctionsOracle)
        });

        // Initialize FlowTCR
        IFlowTCR(flowTCR).initialize({
            contractParams: GeneralizedTCRStorageV1.ContractParams({
                initialOwner: initialOwner,
                governor: initialOwner,
                flowContract: IManagedFlow(nounsFlow),
                arbitrator: IArbitrator(erc20Arbitrator),
                tcrFactory: ITCRFactory(tcrFactory),
                erc20: IERC20(erc20Mintable)
            }),
            tcrParams: GeneralizedTCRStorageV1.TCRParams({
                submissionBaseDeposit: submissionBaseDeposit,
                removalBaseDeposit: removalBaseDeposit,
                submissionChallengeBaseDeposit: submissionChallengeBaseDeposit,
                removalChallengeBaseDeposit: removalChallengeBaseDeposit,
                challengePeriodDuration: challengePeriodDuration,
                arbitratorExtraData: "",
                registrationMetaEvidence: "",
                clearingMetaEvidence: "",
                requiredRecipientType: FlowTypes.RecipientType.FlowContract // For the first top level pool, we require a FlowContract recipient
            }),
            tokenEmitterParams: ITCRFactory.TokenEmitterParams({
                curveSteepness: curveSteepness,
                basePrice: basePrice,
                maxPriceIncrease: maxPriceIncrease,
                supplyOffset: supplyOffset,
                priceDecayPercent: priceDecayPercent,
                perTimeUnit: perTimeUnit,
                founderRewardAddress: founderRewardAddress,
                founderRewardDuration: founderRewardDuration
            })
        });

        // Initialize RewardPool
        IRewardPool(rewardPool).initialize({
            superToken: ISuperToken(superToken),
            manager: erc20Mintable,
            funder: nounsFlow,
            initialOwner: initialOwner
        });

        address[] memory ignoreRewardsAddresses = new address[](2);
        ignoreRewardsAddresses[0] = address(flowTCR);
        ignoreRewardsAddresses[1] = address(erc20Arbitrator);

        // Initialize ERC20VotesMintable
        IERC20VotesMintable(erc20Mintable).initialize({
            initialOwner: initialOwner,
            minter: tokenEmitter,
            rewardPool: rewardPool,
            ignoreRewardsAddresses: ignoreRewardsAddresses,
            name: "Nouns Flow",
            symbol: "FLOWS"
        });

        // Initialize ERC20VotesArbitrator
        IERC20VotesArbitrator(erc20Arbitrator).initialize({
            initialOwner: initialOwner,
            votingToken: address(erc20Mintable),
            arbitrable: address(flowTCR),
            votingPeriod: votingPeriod,
            votingDelay: votingDelay,
            revealPeriod: revealPeriod,
            arbitrationCost: arbitrationCost
        });

        // Initialize TCRFactory
        ITCRFactory(tcrFactory).initialize({
            initialOwner: initialOwner,
            flowTCRImplementation: flowTCRImplementation,
            arbitratorImplementation: erc20ArbitratorImplementation,
            erc20Implementation: erc20MintableImplementation,
            rewardPoolImplementation: rewardPoolImplementation,
            tokenEmitterImplementation: tokenEmitterImplementation,
            weth: WETH
        });
    }

    function writeAdditionalDeploymentDetails(string memory filePath) internal override {
        vm.writeLine(
            filePath,
            string(abi.encodePacked("ERC20VotesArbitratorImpl: ", addressToString(erc20ArbitratorImplementation)))
        );
        vm.writeLine(filePath, string(abi.encodePacked("TCRFactoryImpl: ", addressToString(tcrFactoryImplementation))));
        vm.writeLine(
            filePath,
            string(abi.encodePacked("ERC20VotesMintableImpl: ", addressToString(erc20MintableImplementation)))
        );
        vm.writeLine(
            filePath,
            string(abi.encodePacked("TokenEmitterImpl: ", addressToString(tokenEmitterImplementation)))
        );
        vm.writeLine(filePath, string(abi.encodePacked("NounsFlowImpl: ", addressToString(nounsFlowImplementation))));
        vm.writeLine(filePath, string(abi.encodePacked("RewardPoolImpl: ", addressToString(rewardPoolImplementation))));
        vm.writeLine(filePath, string(abi.encodePacked("FlowTCRImpl: ", addressToString(flowTCRImplementation))));
        vm.writeLine(filePath, string(abi.encodePacked("TokenVerifier: ", addressToString(tokenVerifier))));
        vm.writeLine(filePath, string(abi.encodePacked("NounsFlow: ", addressToString(nounsFlow))));
        vm.writeLine(filePath, string(abi.encodePacked("RewardPool: ", addressToString(rewardPool))));
        vm.writeLine(filePath, string(abi.encodePacked("FlowTCR: ", addressToString(flowTCR))));
        vm.writeLine(filePath, string(abi.encodePacked("ERC20VotesArbitrator: ", addressToString(erc20Arbitrator))));
        vm.writeLine(filePath, string(abi.encodePacked("ERC20VotesMintable: ", addressToString(erc20Mintable))));
        vm.writeLine(filePath, string(abi.encodePacked("TCRFactory: ", addressToString(tcrFactory))));
        vm.writeLine(filePath, string(abi.encodePacked("TokenEmitter: ", addressToString(tokenEmitter))));
        // Get bonus and baseline pools from NounsFlow contract
        address bonusPool = address(IFlow(nounsFlow).bonusPool());
        address baselinePool = address(IFlow(nounsFlow).baselinePool());

        // Write bonus and baseline pool addresses to deployment details
        vm.writeLine(filePath, string(abi.encodePacked("BonusPool: ", addressToString(address(bonusPool)))));
        vm.writeLine(filePath, string(abi.encodePacked("BaselinePool: ", addressToString(address(baselinePool)))));
    }

    function getContractName() internal pure override returns (string memory) {
        return "NounsFlow";
    }
}<|MERGE_RESOLUTION|>--- conflicted
+++ resolved
@@ -80,11 +80,8 @@
         uint256 founderRewardDuration = vm.envUint("FOUNDER_REWARD_DURATION");
         int256 priceDecayPercent = int256(vm.envUint("PRICE_DECAY_PERCENT"));
         int256 perTimeUnit = int256(vm.envUint("PER_TIME_UNIT"));
-<<<<<<< HEAD
         address sanctionsOracle = vm.envAddress("SANCTIONS_ORACLE");
-=======
         uint32 bonusPoolQuorumBps = uint32(vm.envUint("BONUS_POOL_QUORUM_BPS"));
->>>>>>> 4a806150
 
         // Deploy NounsFlow implementation
         NounsFlow nounsFlowImpl = new NounsFlow();
